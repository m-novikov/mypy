--- conflicted
+++ resolved
@@ -9,83 +9,83 @@
 class LexerSuite(Suite):
     def test_empty(self):
         self.assert_lex('', 'Eof()')
-
+    
     def test_keywords(self):
         self.assert_lex(
             'if else elif def return pass',
             'Keyword(if) Keyword( else) Keyword( elif) Keyword( def) '
             'Keyword( return) Keyword( pass) Break() Eof()')
-
+        
         self.assert_lex(
             'from import as class global',
             'Keyword(from) Keyword( import) Keyword( as) Keyword( class) '
             'Keyword( global) ...')
-
+    
     def test_identifiers(self):
         self.assert_lex(
             'i x FooBar FOO_BAR __x var',
             'Name(i) Name( x) Name( FooBar) Name( FOO_BAR) Name( __x) '
             'Name( var) Break() Eof()')
-
+        
         self.assert_lex(
             'any interface void',
             'Name(any) Name( interface) Name( void) Break() Eof()')
-
+    
     def test_int_literals(self):
         self.assert_lex(
             '0 1 0987654321 10002000300040005000600070008000',
             'IntLit(0) IntLit( 1) IntLit( 0987654321) '
             'IntLit( 10002000300040005000600070008000) Break() Eof()')
-
+    
     def test_hex_int_literals(self):
         self.assert_lex('0x0 0xabcedf0189 0xAFe 0X2',
                         'IntLit(0x0) IntLit( 0xabcedf0189) IntLit( 0xAFe) '
                         'IntLit( 0X2) ...')
-
+    
     def test_oct_int_literals(self):
         self.assert_lex('0o0 0o127 0O1',
                         'IntLit(0o0) IntLit( 0o127) IntLit( 0O1) ...')
-
+    
     def test_float_literals(self):
         self.assert_lex('1.2 .1 1.',
                         'FloatLit(1.2) FloatLit( .1) FloatLit( 1.) ...')
-
+        
         self.assert_lex(
             '1e2 1.2e+3 1.3e-12',
             'FloatLit(1e2) FloatLit( 1.2e+3) FloatLit( 1.3e-12) ...')
-
+        
         self.assert_lex('1.e2', 'FloatLit(1.e2) ...')
-
+    
     def test_comments(self):
         self.assert_lex('# foo "" bar' + '\n' + 'x #x',
                         'Name(# foo "" bar\\nx) Break( #x) Eof()')
-
+    
     def test_empty_lines(self):
         self.assert_lex(r'\n1', r'IntLit(\n1) ...')
         self.assert_lex(r'\n\n1', r'IntLit(\n\n1) ...')
         self.assert_lex(r'1\n\n2', r'IntLit(1) Break(\n\n) IntLit(2) ...')
-
+    
     def test_line_breaks(self):
         self.assert_lex('1\\r2', 'IntLit(1) Break(\\r) IntLit(2) ...')
         self.assert_lex('1\\r\\n2', 'IntLit(1) Break(\\r\\n) IntLit(2) ...')
-
+    
     def test_operators(self):
         self.assert_lex('- + < > == != <= >= .',
                         'Op(-) Op( +) Op( <) Op( >) Op( ==) Op( !=) Op( <=) '
                         'Op( >=) Op( .) ...')
-
+        
         self.assert_lex('* / % // **',
                         'Op(*) Op( /) Op( %) Op( //) Op( **) ...')
-
+        
         self.assert_lex('& | ^ ~ << >>',
                         'Op(&) Op( |) Op( ^) Op( ~) Op( <<) Op( >>) ...')
-
+        
         self.assert_lex('in is and or not',
                         'Op(in) Op( is) Op( and) Op( or) Op( not) ...')
-
+    
     def test_punctuators(self):
         self.assert_lex(': = ,', 'Colon(:) Punct( =) Punct( ,) ...')
-
+        
         self.assert_lex(
             '+= -= *= %= //=',
             'Punct(+=) Punct( -=) Punct( *=) Punct( %=) Punct( //=) ...')
@@ -93,17 +93,17 @@
         self.assert_lex(
             '&= |= ^= <<= >>=',
             'Punct(&=) Punct( |=) Punct( ^=) Punct( <<=) Punct( >>=) ...')
-
+    
     def test_basic_indentation(self):
         self.assert_lex(
             'y' + '\n' + '  x',
             'Name(y) Break(\\n) Indent(  ) Name(x) Break() Dedent() Eof()')
-
+        
         self.assert_lex(
             'y' + '\n' + '  x' + '\n' + 'z',
             'Name(y) Break(\\n) Indent(  ) Name(x) Break(\\n) Dedent() '
             'Name(z) Break() Eof()')
-
+    
     def test_multiple_indent_levels(self):
         self.assert_lex('y' + '\n' +
                         '  x' + '\n' +
@@ -114,7 +114,7 @@
                         'Name(  y) Break(\\n) ' +
                         'Indent(    ) Name(z) Break() ' +
                         'Dedent() Dedent() Eof()')
-
+        
         self.assert_lex('y' + '\n' +
                         '  x' + '\n' +
                         '    z' + '\n' +
@@ -124,7 +124,7 @@
                         'Indent(    ) Name(z) Break(\\n) ' +
                         'Dedent() Name(  y) Break() ' +
                         'Dedent() Eof()')
-
+    
     def test_tab_indent(self):
         self.assert_lex('y' + '\n' +
                         '\t' + 'x' + '\n' +
@@ -135,7 +135,7 @@
                         'Name(        y) Break(\\n) ' +
                         'Name( \\tz) Break() ' +
                         'Dedent() Eof()')
-
+    
     def test_comment_after_dedent(self):
         self.assert_lex('y\n'
                         '  x\n'
@@ -144,17 +144,17 @@
                         r'Name(y) Break(\n) Indent(  ) Name(x) '
                         r'Break(\n# Foo\n) '
                         r'Dedent() Name(z) Break() Eof()')
-
+    
     def test_parens(self):
         self.assert_lex('( x )', 'Punct(() Name( x) Punct( )) Break() Eof()')
         self.assert_lex(
             '( x' + '\n' + '  y )',
             'Punct(() Name( x) Name(\\n  y) Punct( )) Break() Eof()')
-
+        
         self.assert_lex('()' + '\n' + ' y',
                         'Punct(() Punct()) Break(\\n) Indent( ) Name(y) '
                         'Break() Dedent() Eof()')
-
+        
         # [ ... ] and { ... }.
         self.assert_lex(
             '[ x' + '\n' + '  y ]',
@@ -162,41 +162,41 @@
         self.assert_lex(
             '{ x' + '\n' + '  y }',
             'Punct({) Name( x) Name(\\n  y) Punct( }) Break() Eof()')
-
+        
         # Nested brackets.
         self.assert_lex(
             '({}' + '\n' + ' y)',
             'Punct(() Punct({) Punct(}) Name(\\n y) Punct()) Break() Eof()')
-
+    
     def test_brackets_and_line_breaks(self):
         # This used to fail.
         self.assert_lex('{}' + '\n' + '1',
                         'Punct({) Punct(}) Break(\\n) IntLit(1) Break() Eof()')
-
+    
     def test_str_literals(self):
         self.assert_lex("'' 'foo_bar'",
                         "StrLit('') StrLit( 'foo_bar') Break() Eof()")
         self.assert_lex('"" "foo_bar"',
                         'StrLit("") StrLit( "foo_bar") Break() Eof()')
-
+        
         self.assert_lex('"\\"" 1', 'StrLit("\\"") IntLit( 1) Break() Eof()')
         self.assert_lex("'\\'' 1", "StrLit('\\'') IntLit( 1) Break() Eof()")
-
+        
         self.assert_lex('"\\\\" 1', 'StrLit("\\\\") IntLit( 1) Break() Eof()')
         self.assert_lex("'\\\\' 1", "StrLit('\\\\') IntLit( 1) Break() Eof()")
-
+    
     def test_triple_quoted_string_literals(self):
         # Single-line
-
+        
         self.assert_lex("''''''", "StrLit('''''') ...")
         self.assert_lex("1 '''x''y'''1",
                         "IntLit(1) StrLit( '''x''y''') IntLit(1) ...")
-
+        
         self.assert_lex('""""""', 'StrLit("""""") ...')
         self.assert_lex('"""x""y"""', 'StrLit("""x""y""") ...')
-
+        
         # Multiple-line
-
+        
         self.assert_lex("'''" + '\n' + "'''", "StrLit('''\\n''') ...")
         self.assert_lex("'''x''" + '\n' + "''x'''",
                         "StrLit('''x''\\n''x''') ...")
@@ -204,7 +204,7 @@
                         "StrLit('''''\\n''') StrLit('') ...")
         self.assert_lex("'''x" + '\n' + 'xyz' + '\n' + "''x'''",
                         "StrLit('''x\\nxyz\\n''x''') ...")
-
+        
         self.assert_lex('"""x' + '\n' + 'y"""', 'StrLit("""x\\ny""") ...')
 
     def test_unicode_literals(self):
@@ -216,55 +216,55 @@
                         'UnicodeLit(ur"") UnicodeLit( ur"foo") ...')
         self.assert_lex('u"""foo\n"""',
                         r'UnicodeLit(u"""foo\n""") ...')
-
+    
     def test_semicolons(self):
         self.assert_lex('a;b', 'Name(a) Break(;) Name(b) ...')
         self.assert_lex('a;', 'Name(a) Break(;) Eof()')
-
+        
         self.assert_lex(';a', 'Break(;) Name(a) ...')
         self.assert_lex('a;;b', 'Name(a) Break(;) Break(;) Name(b) ...')
-
+    
     def test_raw_string(self):
         self.assert_lex("r'' r'foo bar'",
                         "StrLit(r'') StrLit( r'foo bar') ...")
         self.assert_lex('r"" r"foo bar"',
                         'StrLit(r"") StrLit( r"foo bar") ...')
-
+        
         self.assert_lex("r'\\x\\''", "StrLit(r'\\x\\'') ...")
         self.assert_lex('r"\\x\\""', 'StrLit(r"\\x\\"") ...')
-
+        
         self.assert_lex("r'\\\\' ''", "StrLit(r'\\\\') StrLit( '') ...")
         self.assert_lex('r"\\\\" ""', 'StrLit(r"\\\\") StrLit( "") ...')
-
+        
         self.assert_lex("r'''" + '\n' + "x'''", "StrLit(r'''\\nx''') ...")
-
+    
     def test_bytes(self):
         self.assert_lex("b'\\'' b'foo bar'",
                         "BytesLit(b'\\'') BytesLit( b'foo bar') ...")
         self.assert_lex('b"\\"" b"foo bar"',
                         'BytesLit(b"\\"") BytesLit( b"foo bar") ...')
-
+        
         self.assert_lex("b'''" + '\n' + " x'''", "BytesLit(b'''\\n x''') ...")
-
+    
     def test_raw_bytes(self):
         self.assert_lex("br'x\\x\\''", "BytesLit(br'x\\x\\'') ...")
         self.assert_lex('br"x\\y\\""', 'BytesLit(br"x\\y\\"") ...')
-
+        
         self.assert_lex('br"""' + '\n' + 'x"""', 'BytesLit(br"""\\nx""") ...')
-
+    
     def test_backslash(self):
-        self.assert_lex('a\\' + '\n' + ' b', 'Name(a) Name(\\\\n b) ...')
+        self.assert_lex('a\\' + '\n' + ' b', 'Name(a) Name(\\\\n b) ...')    
         self.assert_lex(
             'a = \\' + '\n' + ' 1' + '\n' + '=',
             'Name(a) Punct( =) IntLit( \\\\n 1) Break(\\n) Punct(=) ...')
-
+    
     def test_backslash_in_string(self):
         self.assert_lex("'foo\\" + '\n' + "bar'", "StrLit('foo\\\\nbar') ...")
         self.assert_lex("'foo\\" + '\n' + ' zar\\' + '\n' + "  bar'",
                         "StrLit('foo\\\\n zar\\\\n  bar') ...")
-
+        
         self.assert_lex('"foo\\' + '\n' + 'bar"', 'StrLit("foo\\\\nbar") ...')
-
+    
     def test_backslash_in_raw_string(self):
         self.assert_lex("r'a\\" + '\n' + "b\\'1",
                         "StrLit(r'a\\\\nb\\') IntLit(1) ...")
@@ -274,17 +274,17 @@
                         'StrLit(r"a\\\\nb\\") IntLit(1) ...')
         self.assert_lex('r"a\\' + '\n' + '-\\' + '\n' + 'b\\"1',
                         'StrLit(r"a\\\\n-\\\\nb\\") IntLit(1) ...')
-
+    
     def test_final_dedent(self):
         self.assert_lex(
-            '1' + '\n' + ' 1' + '\n',
-            'IntLit(1) Break(\\n) Indent( ) IntLit(1) Break(\\n) Dedent() Eof()')
-
+          '1' + '\n' + ' 1' + '\n',
+          'IntLit(1) Break(\\n) Indent( ) IntLit(1) Break(\\n) Dedent() Eof()')
+    
     def test_empty_line(self):
         self.assert_lex('1' + '\n' + ' 1' + '\n' + '\n',
                         r'IntLit(1) Break(\n) Indent( ) IntLit(1) '
                         r'Break(\n\n) Dedent() Eof()')
-
+    
     def test_comments_and_indents(self):
         self.assert_lex('1' + '\n' + ' #x' + '\n' + ' y',
                         r'IntLit(1) Break(\n #x\n) Indent( ) Name(y) '
@@ -292,7 +292,7 @@
         self.assert_lex('1' + '\n' + '#x' + '\n' + ' y',
                         r'IntLit(1) Break(\n#x\n) Indent( ) Name(y) '
                         r'Break() Dedent() Eof()')
-
+    
     def test_form_feed(self):
         self.assert_lex('\x0c' + '\n' + 'x', 'Name(\x0c\\nx) ...')
 
@@ -301,97 +301,91 @@
                         'IntLit(1) Break(\\n# foo\\n) IntLit(2) ...')
         self.assert_lex('1\n# foo',
                         'IntLit(1) Break(\\n# foo) Eof()')
-
+    
     def test_line_numbers(self):
         self.assert_line('a\\nb', [1, 1, 2, 2, 2])
-
-        self.assert_line('(\\nb)', [1, 2, 2])  # Note: omit break and eof tokens
-
-        self.assert_line('a\\n b', [1, 1,      # a, break
-                                    2, 2, 2,   # indent, b, break
-                                    2, 2])     # dedent, break
+        
+        self.assert_line('(\\nb)', [1, 2, 2]) # Note: omit break and eof tokens
+        
+        self.assert_line('a\\n b', [1, 1,     # a, break
+                                    2, 2, 2,  # indent, b, break
+                                    2, 2])    # dedent, break
         self.assert_line('a\\n b\\nc', [1, 1,       # a, break
                                         2, 2, 2,    # indent, b, break
                                         3, 3])      # dedent, c
-
+        
         self.assert_line('a\\rb', [1, 1, 2])
         self.assert_line('a\\r\\nb', [1, 1, 2])
-
+        
         self.assert_line('"""x""" 1', [1, 1])
         self.assert_line('"""x\\ny""" 1', [1, 2])
         self.assert_line('"""x\\r\\ny""" 1', [1, 2])
         self.assert_line('"""x\\ry""" 1', [1, 2])
         self.assert_line('"""x\\n\\ny""" 1', [1, 3])
         self.assert_line('\\n"""x\\ny""" 1', [2, 3])
-
+        
         self.assert_line('"x" 1', [1, 1])
         self.assert_line('"\\\\n" 1', [1, 2])
         self.assert_line('"\\\\nx\\\\n" 1', [1, 3])
-
+        
         self.assert_line('r"x" 1', [1, 1])
         self.assert_line('r"\\\\n" 1', [1, 2])
         self.assert_line('r"\\\\nx\\\\n" 1', [1, 3])
-
+    
     def test_backslash_line(self):
         self.assert_line('a\\\\n 1\\n=', [1, 2, 2, 3])
-
+    
     def test_invalid_parens(self):
         self.assert_lex('([\\n )\\n1',
                         'Punct(() Punct([) Punct(\\n )) IntLit(\\n1) ...')
         self.assert_lex('])', 'Punct(]) Punct()) ...')
         self.assert_lex('(]\\n )', 'Punct(() Punct(]) Punct(\\n )) ...')
         self.assert_lex('(\\n ])', 'Punct(() Punct(\\n ]) Punct()) ...')
-
+    
     def test_invalid_indent(self):
         self.assert_lex('x\\n  y\\n z',
                         'Name(x) Break(\\n) Indent(  ) Name(y) ' +
                         'Break(\\n) Dedent() LexError( ) Name(z) ...')
-
+    
     def test_invalid_backslash(self):
         self.assert_lex('\\ \\nx', 'LexError(\\) Break( \\n) Name(x) ...')
         self.assert_lex('\\ \\nx', 'LexError(\\) Break( \\n) Name(x) ...')
-
+    
     def test_non_terminated_string_literal(self):
         self.assert_lex("'", 'LexError(\') ...')
         self.assert_lex("'\\na", 'LexError(\') Break(\\n) Name(a) ...')
-
+        
         self.assert_lex('"', 'LexError(") ...')
         self.assert_lex('"\\na', 'LexError(") Break(\\n) Name(a) ...')
-
+        
         self.assert_lex("r'", 'LexError(r\') ...')
         self.assert_lex('r"', 'LexError(r") ...')
-
+        
         self.assert_lex('"""', 'LexError(""") ...')
         self.assert_lex('"""\\n', 'LexError("""\\n) ...')
-
+        
         self.assert_lex("'''", "LexError(''') ...")
         self.assert_lex("'''\\n", "LexError('''\\n) ...")
-
+        
         self.assert_lex("'\\", 'LexError(\'\\) ...')
         self.assert_lex("'\\\\n", 'LexError(\'\\\\n) ...')
         self.assert_lex("r'\\", 'LexError(r\'\\) ...')
         self.assert_lex("r'\\\\n", 'LexError(r\'\\\\n) ...')
-
+    
     def test_invalid_hex_int_literals(self):
         self.assert_lex('0x', 'LexError(  ) ...')
         self.assert_lex('0xax', 'LexError(    ) ...')
-<<<<<<< HEAD
-=======
-    
-    def test_return_arrow(self):
-        self.assert_lex('->', 'Punct(->) Break() Eof()')
->>>>>>> ace0195f
-
+    
     # TODO
     #   invalid escape sequences in string literals etc.
-
+    
     def assert_lex(self, src, lexed):
         src = src.replace('\\n', '\n')
         src = src.replace('\\r', '\r')
-
+        
         if lexed.endswith(' ...'):
             lexed = lexed[:-3] + 'Break() Eof()'
-
+        
         l = lex(src)
         r = []
         for t in l:
@@ -401,11 +395,11 @@
             print('Actual:  ', act)
             print('Expected:', lexed)
         assert_equal(act, lexed)
-
+    
     def assert_line(self, s, a):
         s = s.replace('\\n', '\n')
         s = s.replace('\\r', '\r')
-
+        
         tt = lex(s)
         r = []
         for t in tt:
